{
  "$schema": "./node_modules/@angular/cli/lib/config/schema.json",
  "version": 1,
  "newProjectRoot": "projects",
  "projects": {
    "zxing-scanner": {
      "root": "projects/zxing-scanner",
      "sourceRoot": "projects/zxing-scanner/src",
      "projectType": "library",
      "prefix": "zxing",
      "architect": {
        "build": {
          "builder": "@angular-devkit/build-ng-packagr:build",
          "options": {
            "tsConfig": "projects/zxing-scanner/tsconfig.lib.json",
            "project": "projects/zxing-scanner/ng-package.json"
          },
          "configurations": {
            "production": {
              "tsConfig": "projects/zxing-scanner/tsconfig.lib.prod.json"
            }
          }
        },
        "test": {
          "builder": "@angular-devkit/build-angular:karma",
          "options": {
            "main": "projects/zxing-scanner/src/test.ts",
            "tsConfig": "projects/zxing-scanner/tsconfig.spec.json",
            "karmaConfig": "projects/zxing-scanner/karma.conf.js"
          }
        },
        "lint": {
          "builder": "@angular-devkit/build-angular:tslint",
          "options": {
            "tsConfig": [
              "projects/zxing-scanner/tsconfig.lib.json",
              "projects/zxing-scanner/tsconfig.spec.json"
            ],
            "exclude": [
              "**/node_modules/**"
            ]
          }
        }
      }
    },
    "zxing-scanner-demo": {
      "root": "projects/zxing-scanner-demo/",
      "sourceRoot": "projects/zxing-scanner-demo/src",
      "projectType": "application",
      "prefix": "app",
      "schematics": {},
      "architect": {
        "build": {
          "builder": "@angular-devkit/build-angular:browser",
          "options": {
            "aot": true,
            "outputPath": "dist/zxing-scanner-demo",
            "index": "projects/zxing-scanner-demo/src/index.html",
            "main": "projects/zxing-scanner-demo/src/main.ts",
            "polyfills": "projects/zxing-scanner-demo/src/polyfills.ts",
            "tsConfig": "projects/zxing-scanner-demo/tsconfig.app.json",
            "assets": [
              "projects/zxing-scanner-demo/src/favicon.ico",
              "projects/zxing-scanner-demo/src/assets",
              "projects/zxing-scanner-demo/src/browserconfig.xml",
              "projects/zxing-scanner-demo/src/manifest.webmanifest"
            ],
            "styles": [
              "./node_modules/@angular/material/prebuilt-themes/purple-green.css",
              "projects/zxing-scanner-demo/src/styles.css"
            ],
            "scripts": []
          },
          "configurations": {
            "production": {
              "fileReplacements": [
                {
                  "replace": "projects/zxing-scanner-demo/src/environments/environment.ts",
                  "with": "projects/zxing-scanner-demo/src/environments/environment.prod.ts"
                }
              ],
              "optimization": true,
              "outputHashing": "all",
              "sourceMap": false,
              "extractCss": true,
              "namedChunks": false,
              "aot": true,
              "extractLicenses": true,
              "vendorChunk": false,
              "buildOptimizer": true,
              "budgets": [
                {
                  "type": "initial",
                  "maximumWarning": "2mb",
                  "maximumError": "5mb"
                },
                {
                  "type": "anyComponentStyle",
                  "maximumWarning": "6kb"
                }
              ],
              "serviceWorker": true,
              "ngswConfigPath": "projects/zxing-scanner-demo/ngsw-config.json"
            }
          }
        },
        "serve": {
          "builder": "@angular-devkit/build-angular:dev-server",
          "options": {
            "browserTarget": "zxing-scanner-demo:build"
          },
          "configurations": {
            "production": {
              "browserTarget": "zxing-scanner-demo:build:production"
            }
          }
        },
        "extract-i18n": {
          "builder": "@angular-devkit/build-angular:extract-i18n",
          "options": {
            "browserTarget": "zxing-scanner-demo:build"
          }
        },
        "test": {
          "builder": "@angular-devkit/build-angular:karma",
          "options": {
            "main": "projects/zxing-scanner-demo/src/test.ts",
            "polyfills": "projects/zxing-scanner-demo/src/polyfills.ts",
            "tsConfig": "projects/zxing-scanner-demo/tsconfig.spec.json",
            "karmaConfig": "projects/zxing-scanner-demo/karma.conf.js",
            "styles": [
              "./node_modules/@angular/material/prebuilt-themes/purple-green.css",
              "projects/zxing-scanner-demo/src/styles.css"
            ],
            "scripts": [],
            "assets": [
              "projects/zxing-scanner-demo/src/favicon.ico",
              "projects/zxing-scanner-demo/src/assets",
              "projects/zxing-scanner-demo/src/browserconfig.xml",
              "projects/zxing-scanner-demo/src/manifest.webmanifest"
            ]
          }
        },
        "lint": {
          "builder": "@angular-devkit/build-angular:tslint",
          "options": {
            "tsConfig": [
              "projects/zxing-scanner-demo/tsconfig.app.json",
              "projects/zxing-scanner-demo/tsconfig.spec.json"
            ],
            "exclude": [
              "**/node_modules/**"
            ]
          }
        }
      }
    },
    "zxing-scanner-demo-e2e": {
      "root": "projects/zxing-scanner-demo-e2e/",
      "projectType": "application",
      "prefix": "",
      "architect": {
        "e2e": {
          "builder": "@angular-devkit/build-angular:protractor",
          "options": {
            "protractorConfig": "projects/zxing-scanner-demo-e2e/protractor.conf.js",
            "devServerTarget": "zxing-scanner-demo:serve"
          },
          "configurations": {
            "production": {
              "devServerTarget": "zxing-scanner-demo:serve:production"
            }
          }
        },
        "lint": {
          "builder": "@angular-devkit/build-angular:tslint",
          "options": {
            "tsConfig": "projects/zxing-scanner-demo-e2e/tsconfig.e2e.json",
            "exclude": [
              "**/node_modules/**"
            ]
          }
        }
      }
    }
  },
  "defaultProject": "ngx-scanner",
  "cli": {
<<<<<<< HEAD
    "analytics": "3cefdb26-b867-48f4-b616-ac0543c0fa44"
=======
    "analytics": "bce5e0de-b0e1-46b0-9d78-937ef25c46c0"
>>>>>>> 24bead5d
  }
}<|MERGE_RESOLUTION|>--- conflicted
+++ resolved
@@ -186,10 +186,6 @@
   },
   "defaultProject": "ngx-scanner",
   "cli": {
-<<<<<<< HEAD
     "analytics": "3cefdb26-b867-48f4-b616-ac0543c0fa44"
-=======
-    "analytics": "bce5e0de-b0e1-46b0-9d78-937ef25c46c0"
->>>>>>> 24bead5d
   }
 }