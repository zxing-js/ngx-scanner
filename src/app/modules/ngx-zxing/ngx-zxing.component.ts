--- conflicted
+++ resolved
@@ -14,13 +14,7 @@
 
 import {Result} from '@zxing/library';
 
-<<<<<<< HEAD
 import {BrowserQRCodeReader} from './browser-qr-code-reader';
-=======
-import { Result } from '@zxing/library';
-
-import { BrowserQRCodeReader } from './browser-qr-code-reader';
->>>>>>> f729344b
 
 @Component({
     selector: 'ngx-zxing',
@@ -30,13 +24,6 @@
 export class NgxZxingComponent implements AfterViewInit, OnDestroy, OnChanges {
 
     /**
-<<<<<<< HEAD
-=======
-     * I have no idea. - @odahcam
-     */
-    private destroyed$: Subject<any> = new Subject;
-    /**
->>>>>>> f729344b
      * The ZXing code reader.
      */
     private codeReader: BrowserQRCodeReader = new BrowserQRCodeReader(1500);
@@ -65,7 +52,6 @@
      */
     @ViewChild('preview')
     previewElemRef: ElementRef;
-<<<<<<< HEAD
 
     /**
      * The scan throttling (time between scans) in milliseconds.
@@ -74,16 +60,6 @@
     scanThrottling = 1500;
 
     /**
-=======
-
-    /**
-     * The scan throttling (time between scans) in milliseconds.
-     */
-    @Input()
-    scanThrottling = 1500;
-
-    /**
->>>>>>> f729344b
      * Allow start scan or not.
      */
     @Input()
@@ -118,7 +94,6 @@
      */
     @Output()
     scanError = new EventEmitter<Error>();
-<<<<<<< HEAD
 
     /**
      * Emitts events when a scan is performed, will inject the Result value of the QR-code scan (if available) to the callback.
@@ -145,34 +120,6 @@
     permissionResponse = new EventEmitter<boolean>();
 
     /**
-=======
-
-    /**
-     * Emitts events when a scan is performed, will inject the Result value of the QR-code scan (if available) to the callback.
-     */
-    @Output()
-    scanComplete = new EventEmitter<Result>();
-
-    /**
-     * Emitts events when no cameras are found, will inject an exception (if available) to the callback.
-     */
-    @Output()
-    camerasFound = new EventEmitter<MediaDeviceInfo[]>();
-
-    /**
-     * Emitts events when no cameras are found, will inject an exception (if available) to the callback.
-     */
-    @Output()
-    camerasNotFound = new EventEmitter<any>();
-
-    /**
-     * Emitts events when the users answers for permission.
-     */
-    @Output()
-    permissionResponse = new EventEmitter<boolean>();
-
-    /**
->>>>>>> f729344b
      * Constructor to build the object and do some DI.
      */
     constructor() {
@@ -185,13 +132,8 @@
      */
     ngOnChanges(changes: SimpleChanges): void {
 
-<<<<<<< HEAD
         if (changes.scanningActive) {
             if (!this.scanningActive) {
-=======
-        if (changes.start) {
-            if (!this.start) {
->>>>>>> f729344b
                 this.resetScan();
             } else if (this.videoInputDevice) {
                 this.scan(this.videoInputDevice.deviceId);
@@ -258,11 +200,6 @@
      */
     ngOnDestroy(): void {
         this.resetScan();
-<<<<<<< HEAD
-=======
-        this.destroyed$.next();
-        this.destroyed$.complete();
->>>>>>> f729344b
     }
 
     /**
@@ -306,7 +243,6 @@
      * Gets and registers all cammeras.
      */
     askForPermission(): EventEmitter<boolean> {
-<<<<<<< HEAD
 
         // Will try to ask for permission
         navigator
@@ -314,15 +250,6 @@
             .getUserMedia({audio: false, video: true})
             .then((stream: MediaStream) => {
 
-=======
-
-        // Will try to ask for permission
-        navigator
-            .mediaDevices
-            .getUserMedia({ audio: false, video: true })
-            .then((stream: MediaStream) => {
-
->>>>>>> f729344b
                 try {
 
                     // Start stream so Browser can display permission-dialog ("Website wants to access your camera, allow?")
@@ -395,11 +322,7 @@
 
             this.codeReader.decodeFromInputVideoDevice((result: any) => {
 
-<<<<<<< HEAD
-                console.log('ngx-zxing', 'scan', 'result: ', result);
-=======
                 console.debug('ngx-zxing', 'scan', 'result: ', result);
->>>>>>> f729344b
 
                 if (result) {
                     this.dispatchScanSuccess(result);
@@ -423,11 +346,7 @@
      * @param device The device to be used in the scan.
      */
     startScan(device: MediaDeviceInfo): void {
-<<<<<<< HEAD
         if (this.scanningActive && device) {
-=======
-        if (this.start && device) {
->>>>>>> f729344b
             this.scan(device.deviceId);
         }
     }
