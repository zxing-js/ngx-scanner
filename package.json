--- conflicted
+++ resolved
@@ -1,11 +1,7 @@
 {
     "$schema": "./node_modules/ng-packagr/package.schema.json",
     "name": "@zxing/ngx-scanner",
-<<<<<<< HEAD
     "version": "1.0.0-dev.cc756a",
-=======
-    "version": "1.0.0-dev.b3ec02",
->>>>>>> f729344b
     "private": false,
     "ngPackage": {
         "lib": {
@@ -55,11 +51,7 @@
         "@angular/common": "^5.2.6",
         "@angular/core": "^5.2.6",
         "@angular/forms": "^5.2.6",
-<<<<<<< HEAD
-        "@zxing/library": "^0.3.0-dev.5d0190",
-=======
         "@zxing/library": "0.3.0-dev.5d0190",
->>>>>>> f729344b
         "rxjs": "^5.5.6",
         "zone.js": "^0.8.20"
     },
@@ -91,11 +83,7 @@
         "protractor": "^5.3.0",
         "ts-node": "^4.1.0",
         "tslint": "^5.9.1",
-<<<<<<< HEAD
         "typescript": "2.6.2"
-=======
-        "typescript": "^2.6.2"
->>>>>>> f729344b
     },
     "main": "dist/bundles/zxing-ngx-scanner.umd.js",
     "module": "dist/esm5/zxing-ngx-scanner.js",
