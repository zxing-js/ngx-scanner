{
<<<<<<< HEAD
    "name": "ngx-zxing",
    "version": "0.3.7",
=======
    "$schema": "./node_modules/ng-packagr/package.schema.json",
    "name": "@zxing/ngx-scanner",
    "version": "1.0.0-dev.ec70451",
>>>>>>> a3202b91
    "private": false,
    "ngPackage": {
        "lib": {
            "entryFile": "src/public_api.ts"
        }
    },
    "repository": {
        "type": "git",
        "url": "https://github.com/werthdavid/ngx-zxing"
    },
    "authors": [
        {
            "name": "David Werth",
            "email": "werth.david@gmail.com"
        },
        {
            "name": "Luiz Machado",
            "email": "machado@odahcam.com"
        }
    ],
    "keywords": [
        "angular",
        "zxing",
        "qr-code",
        "scanner"
    ],
    "license": "MIT",
    "bugs": {
        "url": "https://github.com/werthdavid/ngx-zxing/issues"
    },
    "scripts": {
        "ng": "ng",
        "start": "ng serve --host=0.0.0.0",
        "start-ssl": "ng serve --ssl --host=0.0.0.0",
        "build": "ng build",
        "test": "ng test --single-run",
        "lint": "ng lint",
        "e2e": "ng e2e",
        "build:packagr": "ng-packagr -p package.json",
        "docs": "npm run docs:build",
        "docs:build": "compodoc -p tsconfig.json -n zxing-scanner -d docs --hideGenerator",
        "docs:serve": "npm run docs:build -- -s",
        "docs:watch": "npm run docs:build -- -s -w",
        "publish:dist": "cd ./dist && yarn publish --access=public"
    },
    "dependencies": {
<<<<<<< HEAD
        "@angular/common": "^5.1.3",
        "@angular/core": "^5.1.3",
        "@angular/forms": "^5.1.3",
=======
        "@angular/common": "^5.2.6",
        "@angular/core": "^5.2.6",
        "@angular/forms": "^5.2.6",
>>>>>>> a3202b91
        "@zxing/library": "0.3.0-dev.5d0190",
        "rxjs": "^5.5.6",
        "zone.js": "^0.8.20"
    },
    "devDependencies": {
        "@angular-devkit/core": "^0.3.2",
        "@angular/animations": "^5.2.6",
        "@angular/cli": "^1.7.1",
        "@angular/compiler": "^5.2.6",
        "@angular/compiler-cli": "^5.2.6",
        "@angular/http": "^5.2.6",
        "@angular/language-service": "^5.2.6",
        "@angular/platform-browser": "^5.2.6",
        "@angular/platform-browser-dynamic": "^5.2.6",
        "@angular/router": "^5.2.6",
        "@types/jasmine": "^2.8.6",
        "@types/jasminewd2": "~2.0.2",
        "@types/node": "^8.9.1",
        "codelyzer": "^4.0.1",
        "core-js": "^2.4.1",
        "jasmine-core": "^2.99.1",
        "jasmine-spec-reporter": "^4.2.1",
        "karma": "^2.0.0",
        "karma-chrome-launcher": "^2.2.0",
        "karma-cli": "^1.0.1",
        "karma-coverage-istanbul-reporter": "^1.4.1",
        "karma-jasmine": "^1.1.1",
        "karma-jasmine-html-reporter": "^0.2.2",
        "ng-packagr": "^2.1.0",
        "protractor": "^5.3.0",
        "ts-node": "^4.1.0",
        "tslint": "^5.9.1",
        "typescript": "2.6.2"
    },
    "main": "dist/bundles/zxing-ngx-scanner.umd.js",
    "module": "dist/esm5/zxing-ngx-scanner.js",
    "es2015": "dist/esm2015/zxing-ngx-scanner.js",
    "typings": "dist/zxing-ngx-scanner.d.ts",
    "metadata": "dist/zxing-ngx-scanner.metadata.json"
}<|MERGE_RESOLUTION|>--- conflicted
+++ resolved
@@ -1,12 +1,7 @@
 {
-<<<<<<< HEAD
-    "name": "ngx-zxing",
-    "version": "0.3.7",
-=======
     "$schema": "./node_modules/ng-packagr/package.schema.json",
     "name": "@zxing/ngx-scanner",
     "version": "1.0.0-dev.ec70451",
->>>>>>> a3202b91
     "private": false,
     "ngPackage": {
         "lib": {
@@ -53,15 +48,9 @@
         "publish:dist": "cd ./dist && yarn publish --access=public"
     },
     "dependencies": {
-<<<<<<< HEAD
-        "@angular/common": "^5.1.3",
-        "@angular/core": "^5.1.3",
-        "@angular/forms": "^5.1.3",
-=======
         "@angular/common": "^5.2.6",
         "@angular/core": "^5.2.6",
         "@angular/forms": "^5.2.6",
->>>>>>> a3202b91
         "@zxing/library": "0.3.0-dev.5d0190",
         "rxjs": "^5.5.6",
         "zone.js": "^0.8.20"
